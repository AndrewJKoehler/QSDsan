#!/usr/bin/env python3
# -*- coding: utf-8 -*-
'''
QSDsan: Quantitative Sustainable Design for sanitation and resource recovery systems

This module is developed by:
    Yalin Li <mailto.yalin.li@gmail.com>

This module is under the University of Illinois/NCSA Open Source License.
Please refer to https://github.com/QSD-Group/QSDsan/blob/main/LICENSE.txt
for license details.
'''

from datetime import timedelta
from biosteam.utils import TicToc

__all__ = (
    'clear_lca_registries',
    'copy_attr',
    'ords',
    'price_ratio',
<<<<<<< HEAD
    'clear_lca_registries',
=======
>>>>>>> dfe4f11a
    'register_with_prefix',
    'time_printer',
    )


def clear_lca_registries(print_msg=False):
    '''
    Clear registries related to LCA, including instances of
    :class:`~.ImpactIndicator`, :class:`~.ImpactItem`, :class:`~.Construction`,
    and :class:`~.Transportation`

    Parameters
    ----------
    print_msg : bool
        Whether to print registry clear notice.

    Examples
    --------
    >>> from qsdsan.utils import clear_lca_registries
    >>> clear_lca_registries(True)
    All impact indicators have been removed from registry.
    All impact items have been removed from registry.
    All construction activities have been removed from registry.
    All transportation activities have been removed from registry.
    '''
    # Only import when this function is called to avoid circular import during package initialization
    from qsdsan import ImpactIndicator, ImpactItem, Construction, Transportation
    for lca_cls in (ImpactIndicator, ImpactItem, Construction, Transportation):
        lca_cls.clear_registry(print_msg)


def copy_attr(new, original, skip=(), same=(), slots=None):
    '''
    Set the attributes of a new object based on an original one:

        - If one attribute is in `skip`, it will not be copied to the new object.
        - If one attribute is in `same`, the attribute of the new object will be \
        the same as the original object.
        - For remaining attributes, if it has :func:`copy`, then the attribute \
        of the new object will be set as the copy of the original one; otherwise, \
        it will be the same as the original one.

    Parameters
    ----------
    new : obj
        The new object.
    origin : obj
        The original object.
    skip : Iterable
        Attributes that will not be copied.
    same : Iterable
        Attributes that will be the same for the original one and the copy.
    slots : Iterable[str]
        All fields of the original object, will be set to `original.__slots__` if not provided.
    '''
    slots = slots or original.__slots__
    for slot in slots:
        if slot in skip:
            continue
        else:
            value = getattr(original, slot)
            if slot in same:
                setattr(new, slot, value)
                return new
            else:
                if hasattr(value, 'copy'):
                    new_value = value.copy()
                else:
                    new_value = value
            setattr(new, slot, new_value)
    return new


def ords(string):
    '''
    Return the sum of Unicode of a string, more for fun.

    Examples
    --------
    >>> from qsdsan.utils import ords
    >>> ords('QSDsan')
    554
    '''
    string = str(string)
    added = sum(ord(i) for i in string)
    return added


def price_ratio(default_price_ratio):
    '''
    Add a `price_ratio` attribute to a unit that can be used to adjust
    capital and operating cost.

    Parameters
    ----------
    default_price_ratio : float
        Default value of the price ratio.

    Examples
    --------
    >>> from qsdsan import SanUnit, Components, set_thermo
    >>> from qsdsan.utils import price_ratio
    >>> @price_ratio(default_price_ratio=0.5)
    ... class Foo(SanUnit):
    ...     pass
    >>> set_thermo(Components.load_default())
    >>> F1 = Foo()
    >>> print(F1.price_ratio)
    0.5
    '''
    return lambda cls: add_price_ratio(cls, default_price_ratio)

def add_price_ratio(cls, default_price_ratio=1):
    cls.price_ratio = default_price_ratio
    return cls


def register_with_prefix(obj, prefix, ID):
    '''
    Register the object with a prefix (and a "_" between the prefix and the ID).

    Parameters
    ----------
    obj : obj
        The object to be registered, must has the `registry` attribute.
    prefix : str
        Prefix of the ID.
    ID : str
        The original ID.
    '''
    registry = obj.registry
    if ID == '' or None:
        data = registry.data
        ID = obj._take_ticket()
        full_ID = prefix+'_'+ID if prefix else ID
        while full_ID in data:
            ID = obj._take_ticket()
            full_ID = prefix+'_'+ID if prefix else ID
        registry.register(full_ID, obj)
    else:
        full_ID = prefix+'_'+ID if prefix else ID
        registry.register_safely(full_ID, obj)


def time_printer(func):
    '''
    Allow functions to print execution time with a `print_time` kwarg.

    Examples
    --------
    >>> from qsdsan.utils import time_printer
    >>> @time_printer
    ... def foo(a=1, **kwargs):
    ...     return a
    >>> # This will print run time
    >>> print(foo(a=5))
    function `foo`
    Total time: 0:00:00.
    5
    >>> # This will NOT print run time
    >>> print(foo(a=5, print_time=False))
    5
    '''
    def inner(*args, **kwargs):
        print_time = kwargs.get('print_time')
        if print_time is not False:
            timer = TicToc()
            timer.tic()
        output = func(*args, **kwargs)
        if print_time is not False:
            time = str(timedelta(seconds=round(timer.elapsed_time)))
            name = str(func).split(' ')[1]
            print(f'function `{name}`')
            print(f'Total time: {time}.')
        return output
    inner.__doc__ = func.__doc__
    return inner


# Return the sum of unicode of a string, more for fun
def ords(string):
    string = str(string)
    added = sum(ord(i) for i in string)
    return added

def price_ratio(default_price_ratio):
    '''
    Add a `price_ratio` attribute to a unit that can be used to adjust
    capital and operating cost.

    Parameters
    ----------
    default_price_ratio : float
        Default value of the price ratio.

    Examples
    --------
    >>> from qsdsan import SanUnit, Components, set_thermo
    >>> from qsdsan.utils import price_ratio
    >>> @price_ratio(default_price_ratio=0.5)
    ... class Foo(SanUnit):
    ...     pass
    >>> set_thermo(Components.load_default())
    >>> F1 = Foo()
    >>> print(F1.price_ratio)
    '''
    return lambda cls: add_price_ratio(cls, default_price_ratio)

def add_price_ratio(cls, default_price_ratio=1):
    cls.price_ratio = default_price_ratio
    return cls<|MERGE_RESOLUTION|>--- conflicted
+++ resolved
@@ -19,10 +19,6 @@
     'copy_attr',
     'ords',
     'price_ratio',
-<<<<<<< HEAD
-    'clear_lca_registries',
-=======
->>>>>>> dfe4f11a
     'register_with_prefix',
     'time_printer',
     )
@@ -199,38 +195,4 @@
             print(f'Total time: {time}.')
         return output
     inner.__doc__ = func.__doc__
-    return inner
-
-
-# Return the sum of unicode of a string, more for fun
-def ords(string):
-    string = str(string)
-    added = sum(ord(i) for i in string)
-    return added
-
-def price_ratio(default_price_ratio):
-    '''
-    Add a `price_ratio` attribute to a unit that can be used to adjust
-    capital and operating cost.
-
-    Parameters
-    ----------
-    default_price_ratio : float
-        Default value of the price ratio.
-
-    Examples
-    --------
-    >>> from qsdsan import SanUnit, Components, set_thermo
-    >>> from qsdsan.utils import price_ratio
-    >>> @price_ratio(default_price_ratio=0.5)
-    ... class Foo(SanUnit):
-    ...     pass
-    >>> set_thermo(Components.load_default())
-    >>> F1 = Foo()
-    >>> print(F1.price_ratio)
-    '''
-    return lambda cls: add_price_ratio(cls, default_price_ratio)
-
-def add_price_ratio(cls, default_price_ratio=1):
-    cls.price_ratio = default_price_ratio
-    return cls+    return inner