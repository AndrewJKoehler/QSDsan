#!/usr/bin/env python3
# -*- coding: utf-8 -*-
'''
QSDsan: Quantitative Sustainable Design for sanitation and resource recovery systems

This module is developed by:
    Yalin Li <zoe.yalin.li@gmail.com>

This module is under the University of Illinois/NCSA Open Source License.
Please refer to https://github.com/QSD-Group/QSDsan/blob/main/LICENSE.txt
for license details.
'''

from datetime import timedelta
from biosteam.utils import TicToc

__all__ = (
    'copy_attr',
    'ords',
    'clear_lca_registries',
    'register_with_prefix',
    'time_printer',
<<<<<<< HEAD
    'ords',
    'price_ratio',
=======
>>>>>>> 2efe9227
    )


def copy_attr(new, original, skip=(), same=(), slots=None):
    '''
    Set the attributes of a new object based on an original one:

        - If one attribute is in `skip`, it will not be copied to the new object.
        - If one attribute is in `same`, the attribute of the new object will be \
        the same as the original object.
        - For remaining attributes, if it has :func:`copy`, then the attribute \
        of the new object will be set as the copy of the original one; otherwise, \
        it will be the same as the original one.

    Parameters
    ----------
    new : obj
        The new object.
    origin : obj
        The original object.
    skip : Iterable
        Attributes that will not be copied.
    same : Iterable
        Attributes that will be the same for the original one and the copy.
    slots : Iterable[str]
        All fields of the original object, will be set to `original.__slots__` if not provided.
    '''
    slots = slots or original.__slots__
    for slot in slots:
        if slot in skip:
            continue
        else:
            value = getattr(original, slot)
            if slot in same:
                setattr(new, slot, value)
                return new
            else:
                if hasattr(value, 'copy'):
                    new_value = value.copy()
                else:
                    new_value = value
            setattr(new, slot, new_value)
    return new


def ords(string):
    '''
    Return the sum of unicode of a string, more for fun.

    Examples
    --------
    >>> from qsdsan.utils import ords
    >>> ords('QSDsan')
    554
    '''
    string = str(string)
    added = sum(ord(i) for i in string)
    return added


def clear_lca_registries(print_msg=False):
    '''
    Clear registries related to LCA, including instances of
    :class:`~.ImpactIndicator`, :class:`~.ImpactItem`, :class:`~.Construction`,
    and :class:`~.Transportation`

    Parameters
    ----------
    print_msg : bool
        Whether to print registry clear notice.

    Examples
    --------
    >>> from qsdsan.utils import clear_lca_registries
    >>> clear_lca_registries(True)
    All impact indicators have been removed from registry.
    All impact items have been removed from registry.
    All construction activities have been removed from registry.
    All transportation activities have been removed from registry.
    '''
    # Only import when this function is called to avoid circular import during package initialization
    from qsdsan import ImpactIndicator, ImpactItem, Construction, Transportation
    for lca_cls in (ImpactIndicator, ImpactItem, Construction, Transportation):
        lca_cls.clear_registry(print_msg)


def register_with_prefix(obj, prefix, ID):
    '''
    Register the object with a prefix (and a "_" between the prefix and the ID).

    Parameters
    ----------
    obj : obj
        The object to be registered, must has the `registry` attribute.
    prefix : str
        Prefix of the ID.
    ID : str
        The original ID.
    '''
    registry = obj.registry
    if ID == '' or None:
        data = registry.data
        ID = obj._take_ticket()
        full_ID = prefix+'_'+ID if prefix else ID
        while full_ID in data:
            ID = obj._take_ticket()
            full_ID = prefix+'_'+ID if prefix else ID
        registry.register(full_ID, obj)
    else:
        full_ID = prefix+'_'+ID if prefix else ID
        registry.register_safely(full_ID, obj)


def time_printer(func):
    '''
    Allow functions to print execution time with a `print_time` kwarg.

    Examples
    --------
    >>> from qsdsan.utils import time_printer
    >>> @time_printer
    ... def foo(a=1, **kwargs):
    ...     return a
    >>> # This will print run time
    >>> print(foo(a=5))
    function `foo`
    Total time: 0:00:00.
    5
    >>> # This will NOT print run time
    >>> print(foo(a=5, print_time=False))
    5
    '''
    def inner(*args, **kwargs):
        print_time = kwargs.get('print_time')
        if print_time is not False:
            timer = TicToc()
            timer.tic()
        output = func(*args, **kwargs)
        if print_time is not False:
            time = str(timedelta(seconds=round(timer.elapsed_time)))
            name = str(func).split(' ')[1]
            print(f'function `{name}`')
            print(f'Total time: {time}.')
        return output
    inner.__doc__ = func.__doc__
<<<<<<< HEAD
    return inner


# Return the sum of unicode of a string, more for fun
def ords(string):
    string = str(string)
    added = sum(ord(i) for i in string)
    return added

def price_ratio(default_price_ratio):
    '''
    Add a `price_ratio` attribute to a unit that can be used to adjust
    capital and operating cost.

    Parameters
    ----------
    default_price_ratio : float
        Default value of the price ratio.

    Examples
    --------
    >>> from qsdsan import SanUnit, Components, set_thermo
    >>> from qsdsan.utils import price_ratio
    >>> @price_ratio(default_price_ratio=0.5)
    ... class Foo(SanUnit):
    ...     pass
    >>> set_thermo(Components.load_default())
    >>> F1 = Foo()
    >>> print(F1.price_ratio)
    '''
    return lambda cls: add_price_ratio(cls, default_price_ratio)

def add_price_ratio(cls, default_price_ratio=1):
    cls.price_ratio = default_price_ratio
    return cls

=======
    return inner
>>>>>>> 2efe9227
<|MERGE_RESOLUTION|>--- conflicted
+++ resolved
@@ -17,14 +17,10 @@
 __all__ = (
     'copy_attr',
     'ords',
+    'price_ratio',
     'clear_lca_registries',
     'register_with_prefix',
     'time_printer',
-<<<<<<< HEAD
-    'ords',
-    'price_ratio',
-=======
->>>>>>> 2efe9227
     )
 
 
@@ -170,7 +166,6 @@
             print(f'Total time: {time}.')
         return output
     inner.__doc__ = func.__doc__
-<<<<<<< HEAD
     return inner
 
 
@@ -205,8 +200,4 @@
 
 def add_price_ratio(cls, default_price_ratio=1):
     cls.price_ratio = default_price_ratio
-    return cls
-
-=======
-    return inner
->>>>>>> 2efe9227
+    return cls