--- conflicted
+++ resolved
@@ -58,12 +58,9 @@
 # All Component-related properties
 _component_properties = ('measured_as', 'description', 
                          *_key_component_properties)
-<<<<<<< HEAD
                          
-_component_slots = (*tmo.Chemical.__slots__,
-                    *tuple('_'+i for i in _component_properties))
-=======
->>>>>>> 1e46e1dc
+# _component_slots = (*tmo.Chemical.__slots__,
+#                     *tuple('_'+i for i in _component_properties))
 
 _checked_properties = (*_checked_properties, *_key_component_properties)
 
@@ -129,8 +126,8 @@
     '''         
 
     # Child class will inherit parent class's slots
-    # __slots__ = tuple('_'+i for i in _component_properties)
-    __slots__ = _component_slots
+    __slots__ = tuple('_'+i for i in _component_properties)
+    # __slots__ = _component_slots
 
     def __new__(cls, ID='', search_ID=None, formula=None, phase=None, measured_as=None, 
                 i_C=None, i_N=None, i_P=None, i_K=None, i_Mg=None, i_Ca=None,
