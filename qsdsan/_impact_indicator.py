--- conflicted
+++ resolved
@@ -33,17 +33,10 @@
         Alternative ID of the ImpactIndicator.
         
         .. note::
-<<<<<<< HEAD
 
             "synonym" was used bfore v0.2.2 it is still supported but may be
             deprecated in the future.
 
-=======
-            
-            It replaces the previous `synonym`.
-
-            
->>>>>>> 73e6d814
     method : str
         Impact assessment method, e.g., 'TRACI'.
     category : str
@@ -71,24 +64,15 @@
         self._category = category
         self._description = description
         ImpactIndicator._indicators[ID] = self
-<<<<<<< HEAD
-        if 'synonym' in kwargs.keys():
-            raise DeprecationWarning('`synonym` has been renamed as `alias`.')
-            if not alias:
-                alias = kwargs['synonym']
-            else:
-                raise ValueError('`synonym` and `alias` are both provided.')
-=======
-        
+
         if 'synonym' in kwargs.keys():
             synonym = kwargs['synonym']
             if (not alias or str(alias)=='nan'):
-                raise DeprecationWarning('`synonym` has been changed to `alias` for qsdsan v0.2.1 and above.')
+                raise DeprecationWarning('`synonym` has been changed to `alias` for qsdsan v0.2.2 and above.')
                 alias = synonym
             else:
-                raise DeprecationWarning('`synonym` has been changed to `alias` for qsdsan v0.2.1 and above, ' \
+                raise DeprecationWarning('`synonym` has been changed to `alias` for qsdsan v0.2.2 and above, ' \
                                          f'the given `synonym` "{synonym}" is ignored as `alias` "{alias}" is provided.')
->>>>>>> 73e6d814
         
         if alias and str(alias) != 'nan':
             self.set_alias(alias)
@@ -102,11 +86,7 @@
             info = f'ImpactIndicator: {self.ID} as {self.unit}'
         else:
             info = f'ImpactIndicator: {self.ID}'
-<<<<<<< HEAD
-        line =   '\n alias(es)   : '
-=======
         line =   '\n Alias(es)   : '
->>>>>>> 73e6d814
         aliases = self.get_alias()
         if aliases:
             for alias in aliases[:-1]:
@@ -129,32 +109,18 @@
 
         Parameters
         ----------
-<<<<<<< HEAD
-        ID : str
-            Original ID.
-=======
->>>>>>> 73e6d814
         alias : str
             New alias of the indicator.
 
         '''
         dct = ImpactIndicator._indicators
         if alias in dct.keys() and dct[alias] is not self:
-<<<<<<< HEAD
-            raise ValueError(f'The alias "{alias}" already in use.')
-        else:
-            dct[alias] = self
-    
-    def get_alias(self):
-        '''Return all alias(es) of the indicator as a list.'''
-=======
             raise ValueError(f'The alias "{alias}" is already in use.')
         else:
             dct[alias] = self
     
-    def get_alias(self, na):
+    def get_alias(self):
         '''Return all aliases of the indicator as a list.'''
->>>>>>> 73e6d814
         return tuple(i for i, j in ImpactIndicator._indicators.items()
                      if j==self and i != self.ID)
 
