#!/usr/bin/env python3
# -*- coding: utf-8 -*-

'''
QSDsan: Quantitative Sustainable Design for sanitation and resource recovery systems

This module is developed by:

    Yalin Li <mailto.yalin.li@gmail.com>
    
    Joy Zhang <joycheung1994@gmail.com>

This module is under the University of Illinois/NCSA Open Source License.
Please refer to https://github.com/QSD-Group/QSDsan/blob/main/LICENSE.txt
for license details.
'''

from numpy import arange, cumprod, exp

def ion_speciation(h_ion, *Kas):
    n = len(Kas)
    out = h_ion ** arange(n, -1, -1) * cumprod([1.0, *Kas])
    return out/sum(out)

substr_inhibit = Monod = lambda S, K: S/(S+K)

non_compet_inhibit = lambda S, K: K/(K+S)

grad_non_compet_inhibit = lambda S, K: -K/(K+S)**2

grad_substr_inhibit = lambda S, K: K/(K+S)**2

def mass2mol_conversion(cmps):
    '''conversion factor from kg[measured_as]/m3 to mol[component]/L'''
    return cmps.i_mass / cmps.chem_MW

R = 8.3145e-2 # Universal gas constant, [bar/M/K]

def T_correction_factor(T1, T2, delta_H):
    """
    Returns temperature correction factor for equilibrium constants based on
    the Van't Holf equation.

    Parameters
    ----------
    T1 : float
        Base temperature, in K.
    T2 : float
        Actual temperature, in K.
    delta_H : float
        Heat of reaction, in J/mol.
    """
    if T1 == T2: return 1
    return exp(delta_H/(R*100) * (1/T1 - 1/T2))  # R converted to SI

class TempState:
    def __init__(self):
        self.data = {}

#%%
from ._aeration import *
from ._asm1 import *
from ._asm2d import *
from ._adm1 import *
from ._adm1_p_extension import *
# from ._madm1 import *
from ._decay import *
from ._kinetic_reaction import *
from ._pm2 import *
<<<<<<< HEAD
from ._aerobic_digestion_addon import *
=======
from ._pm2asm2d import *
>>>>>>> 4ec854ad

from . import (
    _aeration,
    _asm1,
    _asm2d,
    _adm1,
    _adm1_p_extension,
    # _madm1,
    _decay,
    _kinetic_reaction,
    _pm2,
<<<<<<< HEAD
    _aerobic_digestion_addon,
=======
    _pm2asm2d,
>>>>>>> 4ec854ad
    )

__all__ = (
    *_aeration.__all__,
    *_asm1.__all__,
    *_asm2d.__all__,
    *_adm1.__all__,
    *_adm1_p_extension.__all__,
    # *_madm1.__all__,
    *_decay.__all__,
    *_kinetic_reaction.__all__,
    *_pm2.__all__,
<<<<<<< HEAD
    *_aerobic_digestion_addon.__all__,
=======
    *_pm2asm2d.__all__,
>>>>>>> 4ec854ad
    )<|MERGE_RESOLUTION|>--- conflicted
+++ resolved
@@ -9,6 +9,8 @@
     Yalin Li <mailto.yalin.li@gmail.com>
     
     Joy Zhang <joycheung1994@gmail.com>
+
+    Ga-Yeong Kim <gayeong1225@gmail.com>
 
 This module is under the University of Illinois/NCSA Open Source License.
 Please refer to https://github.com/QSD-Group/QSDsan/blob/main/LICENSE.txt
@@ -59,6 +61,7 @@
 
 #%%
 from ._aeration import *
+from ._aerobic_digestion_addon import *
 from ._asm1 import *
 from ._asm2d import *
 from ._adm1 import *
@@ -67,14 +70,11 @@
 from ._decay import *
 from ._kinetic_reaction import *
 from ._pm2 import *
-<<<<<<< HEAD
-from ._aerobic_digestion_addon import *
-=======
 from ._pm2asm2d import *
->>>>>>> 4ec854ad
 
 from . import (
     _aeration,
+    _aerobic_digestion_addon,
     _asm1,
     _asm2d,
     _adm1,
@@ -83,15 +83,12 @@
     _decay,
     _kinetic_reaction,
     _pm2,
-<<<<<<< HEAD
-    _aerobic_digestion_addon,
-=======
     _pm2asm2d,
->>>>>>> 4ec854ad
     )
 
 __all__ = (
     *_aeration.__all__,
+    *_aerobic_digestion_addon.__all__,
     *_asm1.__all__,
     *_asm2d.__all__,
     *_adm1.__all__,
@@ -100,9 +97,5 @@
     *_decay.__all__,
     *_kinetic_reaction.__all__,
     *_pm2.__all__,
-<<<<<<< HEAD
-    *_aerobic_digestion_addon.__all__,
-=======
     *_pm2asm2d.__all__,
->>>>>>> 4ec854ad
     )