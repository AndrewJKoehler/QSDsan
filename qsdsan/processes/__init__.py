#!/usr/bin/env python3
# -*- coding: utf-8 -*-

'''
QSDsan: Quantitative Sustainable Design for sanitation and resource recovery systems

This module is developed by:

    Yalin Li <mailto.yalin.li@gmail.com>

This module is under the University of Illinois/NCSA Open Source License.
Please refer to https://github.com/QSD-Group/QSDsan/blob/main/LICENSE.txt
for license details.
'''

from ._aeration import *
from ._asm1 import *
from ._asm2d import *
from ._adm1 import *
<<<<<<< HEAD
from ._pm2 import *
from ._newpm2 import *

=======
from ._decay import *
>>>>>>> 90b6ff78

from . import (
    _aeration,
    _asm1,
    _asm2d,
    _adm1,
<<<<<<< HEAD
    _pm2,
    _newpm2,
=======
    _decay,
>>>>>>> 90b6ff78
    )

__all__ = (
    *_aeration.__all__,
    *_asm1.__all__,
    *_asm2d.__all__,
    *_adm1.__all__,
<<<<<<< HEAD
    *_pm2.__all__,
    *_newpm2.__all__,
           )
=======
    *_decay.__all__,
    )
>>>>>>> 90b6ff78
<|MERGE_RESOLUTION|>--- conflicted
+++ resolved
@@ -17,25 +17,18 @@
 from ._asm1 import *
 from ._asm2d import *
 from ._adm1 import *
-<<<<<<< HEAD
+from ._decay import *
 from ._pm2 import *
 from ._newpm2 import *
-
-=======
-from ._decay import *
->>>>>>> 90b6ff78
 
 from . import (
     _aeration,
     _asm1,
     _asm2d,
     _adm1,
-<<<<<<< HEAD
+    _decay,
     _pm2,
     _newpm2,
-=======
-    _decay,
->>>>>>> 90b6ff78
     )
 
 __all__ = (
@@ -43,11 +36,7 @@
     *_asm1.__all__,
     *_asm2d.__all__,
     *_adm1.__all__,
-<<<<<<< HEAD
+    *_decay.__all__,
     *_pm2.__all__,
     *_newpm2.__all__,
-           )
-=======
-    *_decay.__all__,
     )
->>>>>>> 90b6ff78
