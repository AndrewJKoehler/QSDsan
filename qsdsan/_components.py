--- conflicted
+++ resolved
@@ -233,8 +233,18 @@
 
             [1] Component-specific properties are defined in ./data/component.cvs.
     
-            [2] When `default_compile` is True, all essential chemical-specific properties
-            that are missing will be defaulted to those of water.
+            [2] When `default_compile` is True, all essential chemical-specific properties 
+            (except molar volume model and normal boiling temperature) that are missing will
+            be defaulted to those of water.
+            
+            [3] When `default_compile` is True, missing molar volume models will be defaulted
+            according to particle sizes: particulate or colloidal -> 1.2e-5 m3/mol, 
+            soluble -> copy from urea, dissolved gas -> copy from CO2.
+            
+            [4] When `default_compile` is True, missing normal boiling temoerature will be 
+            defaulted according to particle sizes: particulate or colloidal -> copy from NaCl, 
+            soluble -> copy from urea, dissolved gas -> copy from CO2.
+            
     
         '''
         import os
@@ -339,12 +349,7 @@
         dct = self.__dict__
         tuple_ = tuple # this speeds up the code
         components = tuple_(dct.values())
-<<<<<<< HEAD
-        CompiledChemicals._compile(self, components)
-        
-=======
         CompiledChemicals._compile(self, components, skip_checks)
->>>>>>> a3164b25
         for component in components:
             missing_properties = component.get_missing_properties(_key_component_properties)
             if not missing_properties: continue
