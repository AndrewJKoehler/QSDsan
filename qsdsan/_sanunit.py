#!/usr/bin/env python3
# -*- coding: utf-8 -*-

'''
QSDsan: Quantitative Sustainable Design for sanitation and resource recovery systems

This module is developed by:
    Yalin Li <zoe.yalin.li@gmail.com>
    Joy Zhang <joycheung1994@gmail.com>

Part of this module is based on the BioSTEAM package:
https://github.com/BioSTEAMDevelopmentGroup/biosteam

This module is under the University of Illinois/NCSA Open Source License.
Please refer to https://github.com/QSD-Group/QSDsan/blob/main/LICENSE.txt
for license details.
'''


# %%

import numpy as np
from collections import defaultdict
from collections.abc import Iterable
from matplotlib import pyplot as plt
from warnings import warn
<<<<<<< HEAD
from biosteam.utils import MissingStream, Inlets, Outlets, ignore_docking_warnings
=======
from biosteam.utils import Inlets, Outlets, ignore_docking_warnings
>>>>>>> 3ebc7a18
from . import currency, Unit, Stream, SanStream, WasteStream, System, \
    Construction, Transportation, Equipment

__all__ = ('SanUnit',)

def _update_init_with(init_with, ins_or_outs, size):
    if isinstance(init_with, str):
        init_with = dict.fromkeys([f'{ins_or_outs}{n}' for n in range(size)], init_with)
        return init_with

    if len(init_with) == 1 and (('all' or 'All' or 'else' or 'Else') in init_with.keys()):
        init_with = dict.fromkeys([f'{ins_or_outs}{n}' for n in range(size)], init_with)
        return init_with

    if 'else' in init_with.keys():
        new_init_with = dict.fromkeys([f'{ins_or_outs}{n}' for n in range(size)], init_with['else'])
    elif 'Else' in init_with.keys():
        new_init_with = dict.fromkeys([f'{ins_or_outs}{n}' for n in range(size)], init_with['Else'])
    else:
        new_init_with = {}

    for k, v in init_with.items():
        if k in ('Else', 'else'):
            continue
        v_lower = v.lower()
        if v_lower in ('stream', 's'):
            new_init_with[k] = 's'
        elif v_lower in ('sanstream', 'ss'):
            new_init_with[k] = 'ss'
        elif v_lower in ('wastestream', 'ws'):
            new_init_with[k] = 'ws'
        else:
            raise ValueError(f'Stream type for {k} is invalid, ' \
                             'valid values are "Stream" or "s", "SanStream" or "ss", ' \
                             'and "WasteStream" or "ws".')
    return new_init_with


def _replace_missing_streams(port, missing):
    for idx, s_type in missing:
        if s_type == 's':
            continue
        s = port[idx]
        stream_class = SanStream if s_type=='ss' else WasteStream
        port.replace(s, stream_class.from_stream(stream_class, s))


def _get_inf_state(inf):
    inf._init_state()
    return inf._state


add2list = lambda lst, item: lst.extend(item) if isinstance(item, Iterable) \
    else lst.append(item)

class SanUnit(Unit, isabstract=True):

    '''
    Subclass of :class:`biosteam.Unit`, can be initialized with
    :class:`thermosteam.Stream`, :class:`~.SanStream`, or :class:`~.WasteStream`.

    Parameters
    ----------
    init_with : str or dict
        Which class of stream the :class:`~.SanUnit` will be initialized with,
        can be "Stream" (shorthanded as "s"), "SanStream" ("ss"), or "WasteStream" ("ws").
        When provided as a str, all streams will be of the same class;
        when provided as a dict, use "ins" or "outs" followed with the order number
        (i.e., ins0, outs-1) as keys; you can use ":" to denote a range (e.g., ins2:4);
        you can also use "else" to specify the stream class for non-provided ones.
    construction : Iterable(obj)
        :class:`~.Construction` with construction information.
    transportation : Iterable(obj)
        :class:`~.Transportation` with transportation information.
    equipments: Iterable(obj)
        :class:`~.Equipment` with equipment information.
    add_OPEX : float or dict
        Operating expense per hour in addition to utility cost (assuming 100% uptime).
        Float input will be automatically converted to a dict with the key being
        "Additional OPEX".
    uptime_ratio : float
        Uptime of the unit to adjust `add_OPEX`, should be in [0,1]
        (i.e., a unit that is always operating has an uptime_ratio of 1).

        .. note::

            This will not affect the utility (heating, cooling, power) and
            material costs/environmental impacts.

            To account for less utility and material flows, normalize them to
            the `uptime_ratio` of the system.
            For example, if the system operates 100% of time but a pump only works
            50% of the pump at 50 kW. Set the pump `power_utility` to be 50*50%=25 kW.


    lifetime : int or dict
        Lifetime of this unit (int) or individual equipment within this unit
        (dict) in year.
        It will be used to adjust cost and emission calculation in TEA and LCA.
        Equipment without provided lifetime will be assumed to have the same
        lifetime as the TEA/LCA.
    F_BM_default : float
        If not None, all bare module factors will be default to the set value.

        .. note::

            Regardless of `F_BM_default`, design (F_D), pressure (F_P),
            and material (F_M) factors are all defaulted to 1.

    See Also
    --------
    `biosteam.Unit <https://biosteam.readthedocs.io/en/latest/Unit.html>`_
    `thermosteam.Stream <https://thermosteam.readthedocs.io/en/latest/Stream.html>`_

    '''

    ticket_name = 'SU'

    def __init__(self, ID='', ins=None, outs=(), thermo=None, init_with='WasteStream',
                 construction=(), transportation=(), equipments=(), equipment_kwargs={},
                 add_OPEX={}, uptime_ratio=1., lifetime=None, F_BM_default=None,
                 isdynamic=False, **kwargs):
        self._register(ID)
        self._specification = None
        self._load_thermo(thermo)
        self._init_with = init_with
        self._init_ins(ins, init_with)
        self._init_outs(outs, init_with)
        self._init_utils()
        self._init_results()
        self._init_specification()
        self._assert_compatible_property_package()
        for i in (*construction, *transportation, *equipments):
            i._linked_unit = self
        self.construction = construction
        self.transportation = transportation
        self.equipments = equipments
        self.add_OPEX = add_OPEX
        self.uptime_ratio = 1.
        self.lifetime = lifetime
        if F_BM_default:
            F_BM = self.F_BM
            self.F_BM = defaultdict(lambda: F_BM_default)
            self.F_BM.update(F_BM)
        self.isdynamic = isdynamic
        # For units with different state headers, should update it in the unit's ``__init__``
        self._state_header = [f'{cmp.ID} [mg/L]' for cmp in self.components] + ['Q [m3/d]']
        for attr, val in kwargs.items():
            setattr(self, attr, val)


    def _convert_stream(self, strm_inputs, streams, init_with, ins_or_outs):
        isa = isinstance
        if not streams:
            return [], []
        if isa(init_with, str):
            init_with = dict.fromkeys([f'{ins_or_outs}{n}'
                                       for n in range(len(streams))], init_with)
        # Do not change pre-defined stream types
        if isa(strm_inputs, Stream): # input is a stream
            init_with[f'{ins_or_outs}0'] = type(strm_inputs).__name__
        # `input` is an iterable of stream
        elif isa(strm_inputs, Iterable) and not isa(strm_inputs, str):
            for in_or_out, s in zip(ins_or_outs, strm_inputs):
                if isa(s, Stream):
                    init_with[in_or_out] = type(s).__name__

        init_with = _update_init_with(init_with, ins_or_outs, len(streams))

        converted, missing = [], []
        for k, v in init_with.items():
            if not ins_or_outs in k: # leave out outsX when going through ins and vice versa
                continue
            num = int(k.split(ins_or_outs)[-1])
            s = streams[num]
            if isa(s, MissingStream):
                missing.append((num, v))
                continue
            if v == 's':
                converted.append(s)
            elif v == 'ss':
                converted.append(SanStream.from_stream(SanStream, s))
            else:
                converted.append(WasteStream.from_stream(WasteStream, s))

        diff = len(converted) + len(missing) - len(streams)
        if diff != 0:
            raise ValueError(f'Type(s) of {diff} stream(s) has/have not been specified.')

        return converted, missing

<<<<<<< HEAD

=======
>>>>>>> 3ebc7a18
    @ignore_docking_warnings
    def _init_dynamic(self):
        self._state = None
        self._dstate = None
        self._ins_QC = np.empty((len(self._ins), len(self.components)+1))
        self._ins_dQC = self._ins_QC.copy()
        self._ODE = None
        self._mock_dyn_sys = System(self.ID+'_dynmock', path=(self,))


    def _init_ins(self, ins, init_with):
        super()._init_ins(ins)
        converted, missing = self._convert_stream(ins, self.ins, init_with, 'ins')
        _ins = self._ins = Inlets(self, self._N_ins, converted, self._thermo,
                                  self._ins_size_is_fixed, self._stacklevel)
        # Cannot do it within `_convert_stream` as it creates new streams and
        # cause error in `Inlets/Outlets._redock`
        _replace_missing_streams(_ins, missing)


    def _init_outs(self, outs, init_with):
        super()._init_outs(outs)
        converted, missing = self._convert_stream(outs, self.outs, init_with, 'outs')
        _outs = self._outs = Outlets(self, self._N_outs, converted, self._thermo,
                                     self._outs_size_is_fixed, self._stacklevel)
        _replace_missing_streams(_outs, missing)

    # def _init_results(self):
    #     super()._init_results()

    def __repr__(self):
        return f'<{type(self).__name__}: {self.ID}>'

    def _get_stream_info(self, info, ins_or_outs, _stream_info,
                         T, P, flow, composition, N, IDs):
        info += 'ins...\n' if ins_or_outs=='ins' else 'outs...\n'
        i = 0
        for stream in getattr(self, ins_or_outs):
            if not stream:
                info += f'[{i}] {stream}\n'
                i += 1
                continue
            ws_info = stream._wastestream_info() if isinstance(stream, WasteStream) else ''
            if _stream_info:
                stream_info = stream._info(None, T, P, flow, composition, N, IDs) #+ \
                    # '\n' # this breaks the code block in sphinx
                stream_info += ('\n' + ws_info) if ws_info else ''
            else:
                stream_info = stream._wastestream_info()
            su = stream._source if ins_or_outs=='ins' else stream._sink
            index = stream_info.index('\n')
            from_or_to = 'from' if ins_or_outs=='ins' else 'to'
            link_info = f'  {from_or_to}  {type(su).__name__}-{su}\n' if su else '\n'
            info += f'[{i}] {stream.ID}' + link_info + stream_info[index+1:]
            i += 1
        return info


    def _info(self, T, P, flow, composition, N, IDs, _stream_info):
        '''Information of the unit.'''
        if self.ID:
            info = f'{type(self).__name__}: {self.ID}\n'
        else:
            info = f'{type(self).__name__}\n'

        info = self._get_stream_info(info, 'ins', _stream_info,
                                     T, P, flow, composition, N, IDs)

        info = self._get_stream_info(info, 'outs', _stream_info,
                                     T, P, flow, composition, N, IDs)
        info = info.replace('\n ', '\n    ')
        return info[:-1]

    def simulate(self, t_span=(0, 0), state_reset_hook=True,
                 solver='', **kwargs):
        '''
        Converge mass and energy flows, design, and cost the unit.

        .. note::

            If this unit is a dynamic unit, ODEs will be run after ``_run``
            and/or ``specification``.

        Parameters
        ----------
        t_span : tuple(float, float)
            Integration time span for dynamic units.
        state_reset_hook: str or callable
            Hook function to reset the cache state between simulations (for dynamic systems).
            Can be "reset_cache" or "clear_state" to call `System.reset_cache` or `System.clear_state`,
            or None to avoiding resetting.
        kwargs : dict
            Other keyword arguments that will be passed to ``scipy.integrate.solve_ivp``

        See Also
        --------
        :func:`~.System.simulate`
        
        `scipy.integrate.solve_ivp <https://docs.scipy.org/doc/scipy/reference/generated/scipy.integrate.solve_ivp.html>`_
        '''
        super().simulate()
        if self.isdynamic:
            sys = self._mock_dyn_sys
            sys._feeds = self.ins
            sys._products = self.outs
            sys.simulate(t_span=t_span,
                         state_reset_hook=state_reset_hook,
                         **kwargs)
            self._summary()

    def plot_state_over_time(self, system=None, state_var=()):
        '''
        Plot the selected state variable over simulated time,
        all state variables will be plotted if not given.

        Parameters
        ----------
        system : obj
            The ``System`` object where this unit is simulated,
            leave as None if this unit is simulated alone.
        state_var : str of Iterable
            Name of the state variables, if unsure, check the `_state_header` attribute.
        '''
        if not self.isdynamic:
            raise RuntimeError(f'Unit {self.ID} is not a dynamic unit, '
                               'cannot plot state over time.')
        state_var = [state_var] if isinstance(state_var, str) else state_var
        sys = system or self._mock_dyn_sys
        try:
            df = sys._state2df()
        except:
            system_or_unit = 'system' if sys==system else 'unit'
            ID = sys.ID.rstrip('_dynmock')
            raise RuntimeError(f'The {system_or_unit} {ID} has not been simulated, '
                               'please simulate first.')
        t = df.iloc[:, 0]
        unit_df = df.xs(self.ID, axis=1)
        variables = [i.split(' ')[0] for i in self._state_header]
        units = [i.split(' ')[1] for i in self._state_header]
        unit_df.columns = variables
        if state_var:
            unit_df = unit_df.loc[:, state_var]
        fig, ax = plt.subplots(figsize=(8, 4.5))
        for var in unit_df.columns:
            ax.plot(t, getattr(unit_df, var), '-o',
                    label=f'{var} {units[variables.index(var)]}')
        ax.legend(loc='best')
        ylabel = 'Concentration' if 'Q' not in state_var else 'Concentration or flow'
        ax.set(xlabel='Time [d]', ylabel=ylabel)
        return fig, ax

    def show(self, T=None, P=None, flow='g/hr', composition=None, N=15, IDs=None, stream_info=True):
        '''Print information of the unit, including waste stream-specific information.'''
        print(self._info(T, P, flow, composition, N, IDs, stream_info))

    def add_equipment_design(self):
        unit_design = self.design_results
        unit_units = self._units
        F_BM, F_D, F_P, F_M, lifetime = \
            self.F_BM, self.F_D, self.F_P, self.F_M, self._default_equipment_lifetime
        isa = isinstance
        get = getattr
        def update_unit_attr(unit_attr, equip_ID, equip_attr):
            if isa(equip_attr, dict):
                unit_attr.update(equip_attr)
            else:
                unit_attr[equip_ID] = equip_attr
        for equip in self.equipments:
            equip_ID = equip.ID
            equip_design = equip._design_results = equip._design()
            equip_design = {} if not equip_design else equip_design
            unit_design.update(equip_design)

            equip_units = {} if not equip.units else equip.units
            unit_units.update(equip_units)
            for unit_attr, equip_attr in zip(
                    (F_BM, F_D, F_P, F_M, lifetime),
                    ('F_BM', 'F_D', 'F_P', 'F_M', 'lifetime'),
                    ):
                update_unit_attr(unit_attr, equip_ID, get(equip, equip_attr))


    def add_equipment_cost(self):
        unit_cost = self.baseline_purchase_costs
        for equip in self.equipments:
            equip_cost = equip._baseline_purchase_costs = equip._cost()
            if isinstance(equip_cost, dict):
                unit_cost.update(equip_cost)
            else:
                unit_cost[equip.ID] = equip_cost

    def add_construction(self, add_unit=True, add_design=True, add_cost=True,
                         add_lifetime=True):
        '''Batch-adding construction unit, designs, and costs.'''
        for i in self.construction:
            if add_unit:
                self._units[i.item.ID] = i.item.functional_unit
            if add_design:
                self.design_results[i.item.ID] = i.quantity
            if add_cost:
                self.baseline_purchase_costs[i.item.ID] = i.cost
            if add_lifetime and i.lifetime:
                self._default_equipment_lifetime[i.item.ID] = i.lifetime

    @property
    def components(self):
        '''[Components] The :class:`~.Components` object associated with this unit.'''
        return self.chemicals

    @property
    def isdynamic(self):
        '''[bool] Whether the unit runs dynamically within a system.'''
        return self._isdynamic
    @isdynamic.setter
    def isdynamic(self, i):
        if hasattr(self, '_isdynamic'):
            if self._isdynamic == bool(i):
                return
<<<<<<< HEAD
        else:
            self._isdynamic = bool(i)
        if hasattr(self, '_compile_ODE'):
            self._init_dynamic()
            

    def reset_cache(self):
        '''Reset unit cache, including cached states for dynamic units.'''
=======
        else: self._isdynamic = bool(i)
        if hasattr(self, '_compile_ODE'): self._init_dynamic()

    def reset_cache(self):
        '''Reset cached states for dynamic units.'''
>>>>>>> 3ebc7a18
        super().reset_cache()
        if hasattr(self, '_ODE'):
            self._init_dynamic()
            for s in self.outs:
                s.empty()

    def get_retained_mass(self, biomass_IDs):
        warn(f'The retained biomass in {self.ID} is ignored.')

    def _refresh_ins(self):
        for i, ws in enumerate(self._ins):
            self._ins_QC[i,:] = ws._state
            self._ins_dQC[i,:] = ws._dstate

    @property
    def construction(self):
        '''Iterable(obj) :class:`~.Construction` with construction information.'''
        return self._construction
    @construction.setter
    def construction(self, i):
        if isinstance(i, Construction):
            i = (i,)
        else:
            if not isinstance(i, Iterable):
                raise TypeError(
                    f'Only `Construction` object can be included, not {type(i).__name__}.')
            for j in i:
                if not isinstance(j, Construction):
                    raise TypeError(
                        f'Only `Construction` object can be included, not {type(j).__name__}.')
        self._construction = i

    @property
    def transportation(self):
        '''Iterable(obj) :class:`~.Transportation` with transportation information.'''
        return self._transportation
    @transportation.setter
    def transportation(self, i):
        if isinstance(i, Transportation):
            i = (i,)
        else:
            if not isinstance(i, Iterable):
                raise TypeError(
                    f'Only `Transportation` object  can be included, not {type(i).__name__}.')
            for j in i:
                if not isinstance(j, Transportation):
                    raise TypeError(
                        f'Only `Transportation` can be included, not {type(j).__name__}.')
        self._transportation = i

    @property
    def equipments(self):
        '''Iterable(obj) :class:`~.Equipment` with equipments information.'''
        return self._equipments
    @equipments.setter
    def equipments(self, i):
        if isinstance(i, Equipment):
            i = (i,)
        else:
            if not isinstance(i, Iterable):
                raise TypeError(
                    f'Only `Equipment` object  can be included, not {type(i).__name__}.')
            for j in i:
                if not isinstance(j, Equipment):
                    raise TypeError(
                        f'Only `Equipment` can be included, not {type(j).__name__}.')
        self._equipments = i

    @property
    def add_OPEX(self):
        '''
        [dict] Operating expense per hour in addition to utility cost.
        Float input will be automatically converted to a dict with the key being
        "Additional OPEX".
        '''
        return {'Additional OPEX': self._add_OPEX} if isinstance(self._add_OPEX, float) \
            else self._add_OPEX
    @add_OPEX.setter
    def add_OPEX(self, i):
        if isinstance(i, float):
            i = {'Additional OPEX': i}
        if not isinstance(i, dict):
            raise TypeError(
                f'add_OPEX can only be float of dict, not {type(i).__name__}.')
        self._add_OPEX = i

    def results(self, with_units=True, include_utilities=True,
                include_total_cost=True, include_installed_cost=False,
                include_zeros=True, external_utilities=(), key_hook=None):

        results = super().results(with_units, include_utilities,
                                  include_total_cost, include_installed_cost,
                                  include_zeros, external_utilities, key_hook)
        if not self.add_OPEX:
            results.loc[('Additional OPEX', ''), :] = ('USD/hr', 0)
        else:
            for k, v in self.add_OPEX.items():
                if not with_units:
                    results.loc[(k, '')] = v
                else:
                    try: results.loc[(k, ''), :] = ('USD/hr', v)
                    # When `results` is a series instead of dataframe,
                    # might not need this
                    except ValueError:
                        results = results.to_frame(name=self.ID)
                        results.insert(0, 'Units', '')
                        results.loc[(k, ''), :] = ('USD/hr', v)
                        results.columns.name = type(self).__name__
        if with_units:
            results.replace({'USD': f'{currency}', 'USD/hr': f'{currency}/hr'},
                            inplace=True)
        return results

    @property
    def uptime_ratio(self):
        '''
        [float] Uptime of the unit to adjust `add_OPEX`, should be in [0,1]
        (i.e., a unit that is always operating).
        '''
        return self._uptime_ratio
    @uptime_ratio.setter
    def uptime_ratio(self, i):
        if not 0 <=i<= 1:
            raise ValueError(f'Uptime must be between 0 and 1 (100%), not {i}.')
        self._uptime_ratio = float(i)

    @property
    def lifetime(self):
        '''
        [int or dict] Lifetime of this unit (int) or individual equipment
        within this unit (dict) in year.
        It will be used to adjust cost and emission calculation in TEA and LCA.
        Equipment without provided lifetime will be assumed to have the same
        lifetime as the TEA/LCA.
        '''
        return self.equipment_lifetime
    @lifetime.setter
    def lifetime(self, i):
        if not i:
            self.equipment_lifetime = {}
        else:
            self.equipment_lifetime = i if isinstance(i, dict) else int(i)<|MERGE_RESOLUTION|>--- conflicted
+++ resolved
@@ -24,11 +24,7 @@
 from collections.abc import Iterable
 from matplotlib import pyplot as plt
 from warnings import warn
-<<<<<<< HEAD
-from biosteam.utils import MissingStream, Inlets, Outlets, ignore_docking_warnings
-=======
-from biosteam.utils import Inlets, Outlets, ignore_docking_warnings
->>>>>>> 3ebc7a18
+from biosteam.utils import MissingStream, Inlets, Outlets
 from . import currency, Unit, Stream, SanStream, WasteStream, System, \
     Construction, Transportation, Equipment
 
@@ -173,9 +169,8 @@
             F_BM = self.F_BM
             self.F_BM = defaultdict(lambda: F_BM_default)
             self.F_BM.update(F_BM)
+        # For units with different state headers, should update it in the unit's ``__init__``
         self.isdynamic = isdynamic
-        # For units with different state headers, should update it in the unit's ``__init__``
-        self._state_header = [f'{cmp.ID} [mg/L]' for cmp in self.components] + ['Q [m3/d]']
         for attr, val in kwargs.items():
             setattr(self, attr, val)
 
@@ -220,18 +215,20 @@
 
         return converted, missing
 
-<<<<<<< HEAD
-
-=======
->>>>>>> 3ebc7a18
-    @ignore_docking_warnings
+
     def _init_dynamic(self):
         self._state = None
         self._dstate = None
         self._ins_QC = np.empty((len(self._ins), len(self.components)+1))
         self._ins_dQC = self._ins_QC.copy()
         self._ODE = None
-        self._mock_dyn_sys = System(self.ID+'_dynmock', path=(self,))
+        if not hasattr(self, '_mock_dyn_sys'):
+            self._mock_dyn_sys = System(self.ID+'_dynmock', path=(self,))
+        # Shouldn't need to re-create the mock system everytime
+        # if hasattr(self, '_mock_dyn_sys'):
+        #     sys = self._mock_dyn_sys
+        #     sys.registry.discard(sys)
+        # self._mock_dyn_sys = System(self.ID+'_dynmock', path=(self,))
 
 
     def _init_ins(self, ins, init_with):
@@ -442,24 +439,20 @@
         if hasattr(self, '_isdynamic'):
             if self._isdynamic == bool(i):
                 return
-<<<<<<< HEAD
-        else:
-            self._isdynamic = bool(i)
+        else: self._isdynamic = bool(i)
         if hasattr(self, '_compile_ODE'):
             self._init_dynamic()
-            
-
-    def reset_cache(self):
-        '''Reset unit cache, including cached states for dynamic units.'''
-=======
-        else: self._isdynamic = bool(i)
-        if hasattr(self, '_compile_ODE'): self._init_dynamic()
+            if hasattr(self, '_mock_dyn_sys'):
+                ID = self.ID+'_dynmock'
+                System.registry.discard(ID)
+            self._mock_dyn_sys = System(self.ID+'_dynmock', path=(self,))
+            if not hasattr(self, '_state_header'):
+                self._state_header = [f'{cmp.ID} [mg/L]' for cmp in self.components] + ['Q [m3/d]']
 
     def reset_cache(self):
         '''Reset cached states for dynamic units.'''
->>>>>>> 3ebc7a18
         super().reset_cache()
-        if hasattr(self, '_ODE'):
+        if hasattr(self, '_compile_ODE'):
             self._init_dynamic()
             for s in self.outs:
                 s.empty()
