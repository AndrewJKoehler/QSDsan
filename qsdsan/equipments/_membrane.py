--- conflicted
+++ resolved
@@ -7,12 +7,8 @@
 This module is developed by:
     Smiti Mittal <smitimittal@gmail.com>
     Yalin Li <zoe.yalin.li@gmail.com>
-<<<<<<< HEAD
-    Anna Kogler <akogler@stanford.edu>
-=======
     Anna Kogler
     Joy Zhang <joycheung1994@gmail.com>
->>>>>>> 5892c522
 
 This module is under the University of Illinois/NCSA Open Source License.
 Please refer to https://github.com/QSD-Group/QSDsan/blob/main/LICENSE.txt
