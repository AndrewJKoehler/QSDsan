#!/usr/bin/env python3
# -*- coding: utf-8 -*-

'''
QSDsan: Quantitative Sustainable Design for sanitation and resource recovery systems

This module is developed by:
    
    Yalin Li <mailto.yalin.li@gmail.com>
    
    Joy Zhang <joycheung1994@gmail.com>
    
    Lewis Rowles <stetsonsc@gmail.com>
    
    Hannah Lohman <hlohman94@gmail.com>
    
    Tori Morgan <vlmorgan@illinois.edu>
    
    Shion Watabe <swatabe2@illinois.edu>
    
    Lane To <lane20@illinois.edu>
    
    Smiti Mittal <smitimittal@gmail.com>
    
    Anna Kogler <akogler@stanford.edu>

    Jianan Feng <jiananf2@illinois.edu>
    
    Saumitra Rai <raisaumitra9@gmail.com>

This module is under the University of Illinois/NCSA Open Source License.
Please refer to https://github.com/QSD-Group/QSDsan/blob/main/LICENSE.txt
for license details.
'''

# **NOTE** PLEASE ORDER THE MODULES ALPHABETICALLY #

# Units that do not rely on other units
from ._abstract import *
from ._combustion import *
from ._compressor import *
from ._crop_application import *
from ._dynamic_influent import *
from ._electrochemical_cell import *
from ._excretion import *
from ._heat_exchanging import *
from ._junction import *
from ._membrane_gas_extraction import *
from ._non_reactive import *
from ._pumping import *
from ._reactor import *
from ._screening import *
from ._sludge_pasteurization import *
from ._sludge_thickening import *
from ._suspended_growth_bioreactor import *
from ._tank import *
from ._trucking import *

# Units that rely on other units
from ._activated_sludge_process import *
<<<<<<< HEAD
from ._anaerobic_reactors import *
from ._clarifier import *
=======
from ._anaerobic_reactor import *
>>>>>>> 411e65c8
from ._distillation import *
from ._flash import *
from ._hydroprocessing import *
from ._hydrothermal import *
from ._internal_circulation_rx import *
from ._lagoon import *
from ._membrane_bioreactor import *
from ._membrane_distillation import *
from ._polishing_filter import *
from ._sedimentation import *
from ._sludge_treatment import *
from ._septic_tank import *
from ._toilet import *
from ._treatment_bed import *

# System-specific unit (public)
from ._biogenic_refinery import *
from ._eco_san import *
from ._reclaimer import *

# From then on the order doesn't matter, listed alphabetically
from . import (
        _abstract,
        _activated_sludge_process,
        _anaerobic_reactor,
        _clarifier,
        _combustion,
        _compressor,
        _crop_application,
        _distillation,
        _dynamic_influent,
        _electrochemical_cell,
        _excretion,
        _flash,
        _heat_exchanging,
        _hydroprocessing,
        _hydrothermal,
        _internal_circulation_rx,
        _junction,
        _lagoon,
<<<<<<< HEAD
        _membrane_bioreactors,
        _membrane_gas_extraction,
=======
        _membrane_bioreactor,
>>>>>>> 411e65c8
        _membrane_distillation,
        _non_reactive,
        _polishing_filter,
        _pumping,
        _reactor,
        _screening,
        _sedimentation,
        _septic_tank,
        _sludge_pasteurization,
        _sludge_thickening,
        _suspended_growth_bioreactor,
        _tank,
        _toilet,
        _treatment_bed,
        _trucking,

        # System-specific units (public)
        _biogenic_refinery,
        _eco_san,
        _reclaimer,
        _sludge_treatment,
        )


__all__ = (
        *_abstract.__all__,
        *_activated_sludge_process.__all__,
        *_anaerobic_reactor.__all__,
        *_clarifier.__all__,
        *_combustion.__all__,
        *_compressor.__all__,
        *_crop_application.__all__,
        *_distillation.__all__,
        *_dynamic_influent.__all__,
        *_electrochemical_cell.__all__,
        *_excretion.__all__,
        *_flash.__all__,
        *_heat_exchanging.__all__,
        *_hydroprocessing.__all__,
        *_hydrothermal.__all__,
        *_internal_circulation_rx.__all__,
        *_junction.__all__,
        *_lagoon.__all__,
        *_membrane_bioreactor.__all__,
        *_membrane_distillation.__all__,
        *_non_reactive.__all__,
        *_polishing_filter.__all__,
        *_pumping.__all__,
        *_reactor.__all__,
        *_screening.__all__,
        *_sedimentation.__all__,
        *_septic_tank.__all__,
        *_sludge_pasteurization.__all__,
        *_sludge_thickening.__all__,
        *_suspended_growth_bioreactor.__all__,
        *_tank.__all__,
        *_toilet.__all__,
        *_treatment_bed.__all__,
        *_trucking.__all__,

        # System-specific units (public)
        *_biogenic_refinery.__all__,
        *_reclaimer.__all__,
        *_eco_san.__all__,
        *_sludge_treatment.__all__,
        *_membrane_gas_extraction.__all__,
        )<|MERGE_RESOLUTION|>--- conflicted
+++ resolved
@@ -58,12 +58,8 @@
 
 # Units that rely on other units
 from ._activated_sludge_process import *
-<<<<<<< HEAD
 from ._anaerobic_reactors import *
 from ._clarifier import *
-=======
-from ._anaerobic_reactor import *
->>>>>>> 411e65c8
 from ._distillation import *
 from ._flash import *
 from ._hydroprocessing import *
@@ -104,13 +100,9 @@
         _internal_circulation_rx,
         _junction,
         _lagoon,
-<<<<<<< HEAD
         _membrane_bioreactors,
+        _membrane_distillation,
         _membrane_gas_extraction,
-=======
-        _membrane_bioreactor,
->>>>>>> 411e65c8
-        _membrane_distillation,
         _non_reactive,
         _polishing_filter,
         _pumping,
