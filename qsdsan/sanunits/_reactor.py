#!/usr/bin/env python3
# -*- coding: utf-8 -*-

'''
QSDsan: Quantitative Sustainable Design for sanitation and resource recovery systems

This module is developed by:

    Jianan Feng <jiananf2@illinois.edu>

    Yalin Li <mailto.yalin.li@gmail.com>

This module is under the University of Illinois/NCSA Open Source License.
Please refer to https://github.com/QSD-Group/QSDsan/blob/main/LICENSE.txt
for license details.
'''

from biosteam.units.design_tools import PressureVessel
from biosteam.exceptions import DesignError
from qsdsan import SanUnit, Stream, Construction
from qsdsan.utils import auom
from math import pi, ceil

__all__ = ('Reactor',)

_lb_to_kg = auom('lb').conversion_factor('kg')
_m_to_ft = auom('m').conversion_factor('ft')
_in_to_m = auom('inch').conversion_factor('m')
_Pa_to_psi = auom('Pa').conversion_factor('psi')

class Reactor(SanUnit, PressureVessel, isabstract=True):
    '''
    Create an abstract class for reactor unit, purchase cost of the reactor
    is based on volume calculated by residence time.
    
    Parameters
    ----------
    ins : Iterable(stream)
        Inlet.
    outs : Iterable(stream)
        Outlet.
    tau: float
        Residence time, [hr].
    V_wf: float
        Fraction of working volume over total volume.
    length_to_diameter : float
        Reactor length to diameter ratio.
    N: int
        Number of reactor.
    V: float
        Volume of reactor, [m3].
    auxiliary: bool
        Whether or not the reactor is an auxiliary unit.      
    mixing_intensity: float
        Mechanical mixing intensity, [/s].
    kW_per_m3: float
        Power usage of agitator
        (converted from 0.5 hp/1000 gal as in [1]).
        If mixing_intensity is provided, this will be calculated based on
        the mixing_intensity and viscosity of the influent mixture as in [2]
    wall_thickness_factor=1: float
        A safety factor to scale up the calculated minimum wall thickness.
    vessel_material : str, optional
        Vessel material. Default to 'Stainless steel 316'.
    vessel_type : str, optional
        Vessel type. Can only be 'Horizontal' or 'Vertical'.
        
    References
    ----------
    [1] Seider, W. D.; Lewin, D. R.; Seader, J. D.; Widagdo, S.; Gani, R.;
        Ng, M. K. Cost Accounting and Capital Cost Estimation. In Product
        and Process Design Principles; Wiley, 2017; pp 470.
    
    [2] Shoener et al. Energy Positive Domestic Wastewater Treatment:
        The Roles of Anaerobic and Phototrophic Technologies.
        Environ. Sci.: Processes Impacts 2014, 16 (6), 1204–1222.
        https://doi.org/10.1039/C3EM00711A.
    '''
    _N_ins = 2
    _N_outs = 1
    _ins_size_is_fixed = False
    _outs_size_is_fixed = False

    _units = {**PressureVessel._units,
              'Residence time': 'hr',
              'Total volume': 'm3',
              'Single reactor volume': 'm3',
              'Reactor volume': 'm3'}

    # For a single reactor, based on diameter and length from PressureVessel._bounds,
    # converted from ft3 to m3
    _Vmax = pi/4*(20**2)*40/35.3147
    
    _F_BM_default = PressureVessel._F_BM_default

    _vessel_material = 'Stainless steel 316'

    def __init__(self, ID='', ins=None, outs=(), include_construction=True, *,
                 P=101325, tau=0.5, V_wf=0.8,
                 length_to_diameter=2, diameter=None, N=None, V=None, auxiliary=False,
                 mixing_intensity=None, kW_per_m3=0.0985,
                 wall_thickness_factor=1,
                 vessel_material='Stainless steel 316',
                 vessel_type='Vertical'):
        SanUnit.__init__(self, ID, ins, outs, include_construction=include_construction)
        self.P = P
        self.tau = tau
        self.V_wf = V_wf
        self.length_to_diameter = length_to_diameter
        self.diameter = diameter
        self.N = N
        self.V = V
        self.auxiliary = auxiliary
        self.mixing_intensity = mixing_intensity
        self._mixture = Stream(f'{self.ID}_mixture')
        self.kW_per_m3 = kW_per_m3
        self.wall_thickness_factor = wall_thickness_factor
        self.vessel_material = vessel_material
        self.vessel_type = vessel_type
        
    def _init_lca(self):
        for i in self.construction: i.registry.discard(i)
        item_name = self._vessel_material.replace(' ', '_').rstrip('_316').rstrip('_304')
        self.construction = [
            Construction(item_name.lower(), linked_unit=self, item=item_name, quantity_unit='kg'),
            ]
        
    def _design(self):
        Design = self.design_results
        if not self.auxiliary:
        # if auxiliary, in our system, only K/O drum whose N, and V are provided
        # do not need to deal with self.F_vol_in (auxiliary unit has trouble doing this)
            ins_F_vol = self.F_vol_in
            cmps = self.components
            gas_IDs = [i.ID for i in cmps if i.locked_state=='g']
            sol_IDs = [i.ID for i in cmps if i.locked_state=='s']
            for i in range(len(self.ins)):
<<<<<<< HEAD
                ins_F_vol -= (self.ins[i].ivol['H2'] +\
                              self.ins[i].ivol['CHG_catalyst'] +\
                              self.ins[i].ivol['HT_catalyst'] +\
                              self.ins[i].ivol['HC_catalyst'] +\
                              self.ins[i].ivol['NaOH'])
            # not include gas (e.g. H2)
=======
                ins_F_vol -= sum(self.ins[i].ivol[gas_IDs])
                ins_F_vol -= sum(self.ins[i].ivol[sol_IDs])
            # not include gas (e.g. H2) and solids (e.g., catalysts)
>>>>>>> e45b7b43
            V_total = ins_F_vol * self.tau / self.V_wf
        P = self.P * _Pa_to_psi # Pa to psi
        length_to_diameter = self.length_to_diameter
        wall_thickness_factor = self.wall_thickness_factor

        if self.N:
            if self.V:
                D = (4*self.V/pi/length_to_diameter)**(1/3)
                D *= _m_to_ft # convert from m to ft
                L = D * length_to_diameter

                Design['Total volume'] = self.V*self.N
                Design['Single reactor volume'] = self.V
                Design['Number of reactors'] = self.N
            else:
                V_reactor = V_total/self.N
                if self.diameter:
                    D = self.diameter
                    length_to_diameter = 4*V_reactor/pi/D**3
                else:
                    D = (4*V_reactor/pi/length_to_diameter)**(1/3)
                D *= _m_to_ft # convert from m to ft
                L = D * length_to_diameter

                Design['Residence time'] = self.tau
                Design['Total volume'] = V_total
                Design['Single reactor volume'] = V_reactor
                Design['Number of reactors'] = self.N
        else:
            N = ceil(V_total/self._Vmax)
            if N == 0:
                V_reactor = 0
                D = 0
                L = 0
            else:
                V_reactor = V_total / N
                D = (4*V_reactor/pi/length_to_diameter)**(1/3)
                D *= _m_to_ft # convert from m to ft
                L = D * length_to_diameter

            Design['Residence time'] = self.tau
            Design['Total volume'] = V_total
            Design['Single reactor volume'] = V_reactor
            Design['Number of reactors'] = N

        Design.update(self._vessel_design(P, D, L))
        if wall_thickness_factor == 1: pass
        elif wall_thickness_factor < 1:
            raise DesignError('wall_thickness_factor must be larger than 1')
        else:
             Design['Wall thickness'] *= wall_thickness_factor
             # Weight is proportional to wall thickness in PressureVessel design
             Design['Weight'] = round(Design['Weight']*wall_thickness_factor, 2)
        
        if self.include_construction:
            self.construction[0].quantity = Design['Weight']*Design['Number of reactors']*_lb_to_kg

    def _cost(self):
        Design = self.design_results
        purchase_costs = self.baseline_purchase_costs

        if Design['Total volume'] == 0:
            purchase_costs.clear()

        else:
            purchase_costs.update(self._vessel_purchase_cost(
                Design['Weight'], Design['Diameter'], Design['Length']))
            for i, j in purchase_costs.items():
                purchase_costs[i] *= Design['Number of reactors']

            self.power_utility(self.kW_per_m3*Design['Total volume'])
        
    @property
    def vessel_material(self):
        return self._vessel_material
    @vessel_material.setter
    def vessel_material(self, i):
        exist_material = getattr(self, '_vessel_material', None)
        PressureVessel.vessel_material.fset(self, i)
        if i and exist_material == i: return # type doesn't change, no need to reload construction items
        if self.include_construction: self._init_lca()

    @property
    def kW_per_m3(self):
        G = self.mixing_intensity
        if G is None:
            return self._kW_per_m3
        else:
            mixture = self._mixture
            mixture.mix_from(self.ins)
            kW_per_m3 = mixture.mu*(G**2)/1e3
            return kW_per_m3
    @kW_per_m3.setter
    def kW_per_m3(self, i):
        if self.mixing_intensity and i is not None:
            raise AttributeError('`mixing_intensity` is provided, kw_per_m3 will be calculated.')
        else:
            self._kW_per_m3 = i<|MERGE_RESOLUTION|>--- conflicted
+++ resolved
@@ -135,18 +135,9 @@
             gas_IDs = [i.ID for i in cmps if i.locked_state=='g']
             sol_IDs = [i.ID for i in cmps if i.locked_state=='s']
             for i in range(len(self.ins)):
-<<<<<<< HEAD
-                ins_F_vol -= (self.ins[i].ivol['H2'] +\
-                              self.ins[i].ivol['CHG_catalyst'] +\
-                              self.ins[i].ivol['HT_catalyst'] +\
-                              self.ins[i].ivol['HC_catalyst'] +\
-                              self.ins[i].ivol['NaOH'])
-            # not include gas (e.g. H2)
-=======
                 ins_F_vol -= sum(self.ins[i].ivol[gas_IDs])
                 ins_F_vol -= sum(self.ins[i].ivol[sol_IDs])
             # not include gas (e.g. H2) and solids (e.g., catalysts)
->>>>>>> e45b7b43
             V_total = ins_F_vol * self.tau / self.V_wf
         P = self.P * _Pa_to_psi # Pa to psi
         length_to_diameter = self.length_to_diameter
