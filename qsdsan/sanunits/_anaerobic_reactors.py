--- conflicted
+++ resolved
@@ -410,10 +410,7 @@
     def _run(self):
         '''Only to converge volumetric flows.'''
         mixed = self._mixed # avoid creating multiple new streams
-<<<<<<< HEAD
-=======
         # mixed.mix_from(self.ins)
->>>>>>> b8ab51ff
         mixed.mix_from(self.ins, energy_balance=False)
         if self.split is None: 
             gas, liquid = self.outs
@@ -436,9 +433,6 @@
         
     def _init_state(self):
         mixed = self._mixed
-        # The first time `_run` is called self.ins[1] is empty,
-        # setting `energy_balance` to False because of bad liquid Cn model for CO2
-        mixed.mix_from(self.ins, energy_balance=False)
         Q = mixed.get_total_flow('m3/d')
         #!!! how to make unit conversion generalizable to all models?
         if self._concs is not None: Cs = self._concs * 1e-3 # mg/L to kg/m3
