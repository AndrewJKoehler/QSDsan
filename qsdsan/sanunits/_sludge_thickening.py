#!/usr/bin/env python3
# -*- coding: utf-8 -*-

'''
QSDsan: Quantitative Sustainable Design for sanitation and resource recovery systems

This module is developed by:
    Yalin Li <mailto.yalin.li@gmail.com>
    Lewis Rowles <stetsonsc@gmail.com>
    Lane To <lane20@illinois.edu>

This module is under the University of Illinois/NCSA Open Source License.
Please refer to https://github.com/QSD-Group/QSDsan/blob/main/LICENSE.txt
for license details.
'''

import numpy as np, flexsolve as flx
from warnings import warn
from math import ceil
from biosteam import Splitter, SolidsCentrifuge
from . import Decay
from .. import SanUnit, Construction
from ..sanunits import Pump
from ..utils import ospath, load_data, data_path, dct_from_str, price_ratio

__all__ = (
    # SludgeThickening and subclasses
    'SludgeThickening',
    'BeltThickener',
    'SludgeCentrifuge',
    # SludgeSeparator and subclasses
    'SludgeSeparator',
    'ScrewPress',
    )


# %%

class SludgeThickening(SanUnit, Splitter):
    '''
    A generic class for concentrating (i.e., thickening) of sludge
    from wastewater treatment processes based on
    `Shoener et al. <https://doi.org/10.1039/C5EE03715H>`_

    The 0th outs is the water-rich supernatant (effluent) and
    the 1st outs is the solid-rich sludge.

    Two pumps (one for the supernatant and one for sludge) are included.

    Separation split is determined by the moisture (i.e., water)
    content of the sludge, soluble components will have the same split as water,
    insolubles components will all go to the retentate.

    Note that if the moisture content of the incoming feeds are smaller than
    the target moisture content, the target moisture content will be ignored.

    The following components should be included in system thermo object for simulation:
    Water.

    Parameters
    ----------
    ins : Iterable(obj)
        Dilute sludge stream.
    outs : Iterable(obj)
        Water/bulk-liquid-rich stream, concentrated sludge.
    sludge_moisture : float
        Moisture content of the sludge, [wt% water].
    solids : Iterable(str)
        IDs of the solid components.
        If not provided, will be set to the default `solids` attribute of the components.
    disposal_cost : float
        Disposal cost of the dewatered solids. [$/kg].

    References
    ----------
    [1] Shoener et al., Design of Anaerobic Membrane Bioreactors for the
    Valorization of Dilute Organic Carbon Waste Streams.
    Energy Environ. Sci. 2016, 9 (3), 1102–1112.
    https://doi.org/10.1039/C5EE03715H.
    '''

    SKIPPED = False
    _graphics = Splitter._graphics
    _ins_size_is_fixed = False
    _N_outs = 2
    auxiliary_unit_names = ('effluent_pump', 'sludge_pump')

    def __init__(self, ID='', ins=None, outs=(), thermo=None,
                 init_with='WasteStream',
                 sludge_moisture=0.96, solids=(),
                 disposal_cost=125/907.18474): # from $/U.S. ton
        SanUnit.__init__(self, ID, ins, outs, thermo, init_with=init_with)
        self.sludge_moisture = sludge_moisture
        cmps = self.components
        self.solids = solids or tuple((cmp.ID for cmp in cmps.solids))
        self.solubles = tuple([i.ID for i in cmps if i.ID not in self.solids])
        self.disposal_cost = disposal_cost
        eff = self._eff = self.outs[0].proxy(f'{ID}_eff')
        sludge = self._sludge = self.outs[1].proxy(f'{ID}_sludge')
        self.effluent_pump = Pump(f'{self.ID}_eff', ins=eff, init_with=init_with)
        self.sludge_pump = Pump(f'{self.ID}_sludge', ins=sludge, init_with=init_with)
        self._mixed = self.ins[0].copy()
        self._set_split_at_mc()


    def _set_split_at_mc(self):
        mixed = self._mixed
        eff, sludge = self.outs
        mixed.mix_from(self.ins)
        mc = self.sludge_moisture
        mixed_F_mass = mixed.F_mass
        if mixed_F_mass == 0: # empty streams
            split = 0
        else:
            mixed_mc = mixed.imass['Water']/mixed_F_mass
            if mixed_mc < mc: # not enough water in the feeds
                warn(f'The set `sludge_moisture` {mc} is smaller than the '
                     f'moisture content in the influent ({mixed_mc:.3f}) and is ignored.')
                sludge.copy_like(mixed)
                eff.empty()
                split = 0
                self.SKIPPED = True
            else:
                solubles, solids = self.solubles, self.solids
                sludge.copy_flow(mixed)
                solids_mass = sludge.imass[solids].sum()
                sludge.imass[('Water', *solubles)] *= \
                    (solids_mass/(1-mc)-solids_mass)/(mixed_F_mass-solids_mass)
                eff.mass = mixed.mass - sludge.mass
                split = mixed.mass.value.copy()
                idx = np.where(mixed.mass!=0)
                split[idx] = eff.mass[idx]/mixed.mass[idx]
                self.SKIPPED = False
        self._isplit = self.thermo.chemicals.isplit(split)


    @staticmethod
    def _mc_at_split(split, solubles, mixed, eff, sludge, target_mc):
        eff.imass[solubles] = mixed.imass[solubles] * split
        sludge.imass[solubles] = mixed.imass[solubles] - eff.imass[solubles]
        mc = sludge.imass['Water'] / sludge.F_mass
        return mc-target_mc


    def _run(self):
        eff, sludge = self.outs
        solubles, solids = self.solubles, self.solids

        mixed = self._mixed
        mixed.mix_from(self.ins)
        eff.T = sludge.T = mixed.T
        sludge.copy_flow(mixed, solids, remove=True) # all solids go to sludge
        eff.copy_flow(mixed, solubles)

        self._set_split_at_mc()
        flx.IQ_interpolation(
            f=self._mc_at_split, x0=1e-3, x1=1.-1e-3,
            args=(solubles, mixed, eff, sludge, self.sludge_moisture),
            checkbounds=False)
        self._set_split_at_mc() #!!! not sure if still needs this


    def _cost(self):
        if self.SKIPPED == False:
            m_solids = self.outs[-1].F_mass
            self.add_OPEX = {'Sludge disposal': m_solids*self.disposal_cost}
            power = 0
            for p in (self.effluent_pump, self.sludge_pump):
                p.simulate()
                power += p.power_utility.rate
            self.power_utility.rate = power
        else:
            self.add_OPEX = {}
            self.baseline_purchase_costs.clear()
            self.power_utility.rate = 0


class BeltThickener(SludgeThickening):
    '''
    Gravity belt thickener (GBT) designed based on the manufacture specification
    data sheet. [1]_

    The 0th outs is the water-rich supernatant (effluent) and
    the 1st outs is the solid-rich sludge.

    Key parameters include:

        - Capacity: 80-100 m3/h.
        - Influent solids concentration: 0.2-1%.
        - Sludge cake moisture content: 90-96%.
        - Motor power: 3 (driving motor) and 1.1 (agitator motor) kW.
        - Belt width: 2.5 m.
        - Weight: 2350 kg.
        - Quote price: $3680 ea for three or more sets.

    The bare module (installation) factor is from Table 25 in Humbird et al. [2]_
    (solids handling equipment).

    The following components should be included in system thermo object for simulation:
    Water.

    Parameters
    ----------
    sludge_moisture : float
        Moisture content of the thickened sludge, [wt% water].
    solids : Iterable(str)
        IDs of the solid components.
        If not provided, will be set to the default `solids` attribute of the components.
    max_capacity : float
        Maximum hydraulic loading per belt thickener, [m3/h].
    power_demand : float
        Total power demand of each belt thickener, [kW].

    References
    ----------
    .. [1] `Industrial filtering equipment gravity thickener rotary thickening belt filter press. \
        <https://www.alibaba.com/product-detail/Industrial-filtering-equipment-gravity-thickener-rotary_60757627922.html?spm=a2700.galleryofferlist.normal_offer.d_title.78556be9t8szku>`_
        Data obtained on 7/21/2021.
    .. [2] Humbird et al., Process Design and Economics for Biochemical Conversion of
        Lignocellulosic Biomass to Ethanol: Dilute-Acid Pretreatment and Enzymatic
        Hydrolysis of Corn Stover; Technical Report NREL/TP-5100-47764;
        National Renewable Energy Lab (NREL), 2011.
        https://www.nrel.gov/docs/fy11osti/47764.pdf
    '''

    def __init__(self, ID='', ins=None, outs=(), thermo=None, init_with='WasteStream',
                 sludge_moisture=0.96, solids=(),
                 max_capacity=100, power_demand=4.1):
        SludgeThickening.__init__(self, ID, ins, outs, thermo, init_with,
                                sludge_moisture=sludge_moisture,
                                solids=solids)
        self.max_capacity = max_capacity
        self.power_demand = power_demand


    def _design(self):
        self._N_thickener = N = ceil(self._mixed.F_vol/self.max_capacity)
        self.design_results['Number of thickeners'] = N
        self.F_BM['Thickeners'] = 1.7 # ref [2]
        self.baseline_purchase_costs['Thickeners'] = 4000 * N

    def _cost(self):
        super()._cost()
        self.power_utility.rate += self.power_demand * self.N_thickener


    @property
    def N_thickener(self):
        '''[int] Number of required belt thickeners.'''
        return self._N_thickener


class SludgeCentrifuge(SludgeThickening, SolidsCentrifuge):
    '''
    Solid centrifuge for sludge dewatering.

    `_run` and `_cost` are based on `SludgeThickening` and `_design`
    is based on `SolidsCentrifuge`.

    The 0th outs is the water-rich supernatant (effluent) and
    the 1st outs is the solid-rich sludge.

    The following components should be included in system thermo object for simulation:
    Water.

    Parameters
    ----------
    sludge_moisture : float
        Moisture content of the thickened sludge, [wt% water].
    solids : Iterable(str)
        IDs of the solid components.
        If not provided, will be set to the default `solids` attribute of the components.
    '''

    def __init__(self, ID='', ins=None, outs=(), thermo=None, init_with='WasteStream',
                 sludge_moisture=0.8, solids=(),
                 centrifuge_type='scroll_solid_bowl'):
        SludgeThickening.__init__(self, ID, ins, outs, thermo, init_with,
                                sludge_moisture=sludge_moisture,
                                solids=solids)
        self.centrifuge_type = centrifuge_type

    _run = SludgeThickening._run

    _design = SolidsCentrifuge._design

    _cost = SludgeThickening._cost


# %%

separator_path = ospath.join(data_path, 'sanunit_data/_sludge_separator.tsv')
allocate_N_removal = Decay.allocate_N_removal

class SludgeSeparator(SanUnit):
    '''
    For sludge separation based on
    `Trimmer et al. <https://doi.org/10.1021/acs.est.0c03296>`_,
    note that no default cost or environmental impacts are included.

    The following components should be included in system thermo object for simulation:
<<<<<<< HEAD
    H2O.
=======
    Water.
>>>>>>> f521095e

    Parameters
    ----------
    ins : WasteStream
        Waste for treatment.
    outs : WasteStream
        Liquid, settled solids.
    split : float or dict
        Fractions of material retention in the settled solids.
        Default values will be used if not given.
    settled_frac : float
        Fraction of influent that settles as solids.
        The default value will be used if not given.

    Examples
    --------
    `bwaise systems <https://github.com/QSD-Group/EXPOsan/blob/main/exposan/bwaise/systems.py>`_

    References
    ----------
    [1] Trimmer et al., Navigating Multidimensional Social–Ecological System
    Trade-Offs across Sanitation Alternatives in an Urban Informal Settlement.
    Environ. Sci. Technol. 2020, 54 (19), 12641–12653.
    https://doi.org/10.1021/acs.est.0c03296.

    '''

    def __init__(self, ID='', ins=None, outs=(), thermo=None, init_with='WasteStream',
                 split=None, settled_frac=None, **kwargs):
        SanUnit.__init__(self, ID, ins, outs, thermo, init_with, **kwargs)

        data = load_data(path=separator_path)
        self.split = split or dct_from_str(data.loc['split']['expected'])
        self.settled_frac = settled_frac or float(data.loc['settled_frac']['expected'])
        del data


    _N_ins = 1
    _outs_size_is_fixed = False

    def _adjust_solid_water(self, influent, liq, sol):
        sol.imass['H2O'] = 0
        sol.imass['H2O'] = influent.F_mass * self.settled_frac - sol.F_mass
        if sol.imass['H2O'] < 0:
            sol.imass['H2O'] = 0
            msg = 'Negative water content calculated for settled solids, ' \
                'try smaller split or larger settled_frac.'
            warn(msg)
        liq.imass['H2O'] = influent.imass['H2O'] - sol.imass['H2O']
        return liq, sol

    def _run(self):
        waste = self.ins[0]
        liq, sol = self.outs[0], self.outs[1]

        # Retention in the settled solids
        sol_COD = liq_COD = None
        split = self.split
        if self._split_type == 'float':
            liq.copy_like(waste)
            sol.copy_like(waste)
            sol.mass *= self.split
            liq.mass -= sol.mass
        else:
            for var in self.split.keys():
                if var == 'TS':
                    sol.imass['OtherSS'] = split[var] * waste.imass['OtherSS']
                elif var == 'COD':
                    _COD = waste._COD or waste.COD
                    sol_COD = split[var] * _COD * waste.F_vol
                    liq_COD = _COD * waste.F_vol - sol_COD
                elif var == 'N':
                    N_sol = split[var]*(waste.imass['NH3']+waste.imass['NonNH3'])
                    NonNH3_rmd, NH3_rmd = \
                        allocate_N_removal(N_sol, waste.imass['NonNH3'])
                    sol.imass['NonNH3'] = NonNH3_rmd
                    sol.imass['NH3'] = NH3_rmd
                else:
                    sol.imass[var] = split[var] * waste.imass[var]
            liq.mass = waste.mass - sol.mass

        # Adjust total mass of of the settled solids by changing water content.
        liq, sol = self._adjust_solid_water(waste, liq, sol)
        sol._COD = sol._COD if not sol_COD else sol_COD / sol.F_vol
        liq._COD = liq._COD if not liq_COD else liq_COD / liq.F_vol


    @property
    def split(self):
        '''
        [float] or [dict] Fractions of material retention in the settled solids
        before degradation. If a single number is provided, then it is assumed
        that retentions of all Components in the WasteStream are the same.

        .. note::

            Set state variable values (e.g., COD) will be retained if the retention
            ratio is a single number (treated like the loss stream is split
            from the original stream), but not when the ratio is a dict.

        '''
        return self._split
    @split.setter
    def split(self, i):
        try:
            self._split = float(i)
            self._split_type = 'float'
        except:
            if isinstance(i, dict):
                self._split = i
                self._split_type = 'dict'
            else:
                raise TypeError(f'Only float or dict allowed, not {type(i).__name__}.')

    @property
    def settled_frac(self):
        '''[float] Fraction of influent that settles as solids.'''
        return self._settled_frac
    @settled_frac.setter
    def settled_frac(self, i):
        self._settled_frac = i


screw_path = ospath.join(data_path,'sanunit_data/_screw_press.tsv')

@price_ratio(default_price_ratio=1)
class ScrewPress(SludgeSeparator):
    '''
    Screw Press is used for dewatering where sludge, conditioned with cationic
    polymer, is fed into the unit. Sludge is continuously dewatered as it travels
    along the screw.

    The following components should be included in system thermo object for simulation:
    H2O, Polyacrylamide.

    The following impact items should be pre-constructed for life cycle assessment:
    Steel.

    Parameters
    ----------
    ins : Iterable(stream)
        Waste for treatment (e.g., wastewater or latrine sludge) and polymer added for treatment.
    outs : Iterable(stream)
        Treated liquids and solids.

    References
    ----------
    [1] Tchobanoglous, G.; Stensel, H. D.; Tsuchihashi, R.; Burton, F.; Abu-Orf,
    M.; Bowden, G.; Pfrang, W. Wastewater Engineering: Treatment and Resource
    Recovery, 5th ed.; Metcalf & Eddy, Inc., AECOM, McGraw-Hill: New York, 2014.
    [2] Rowles et al., Financial viability and environmental sustainability of fecal sludge
    management with Omni Processors. In Prep.

    '''

    def __init__(self, ID='', ins=None, outs=(),thermo=None, init_with='WasteStream',
                 split=None, settled_frac=None, if_N2O_emission=False, **kwargs):
        SludgeSeparator.__init__(self, ID, ins, outs, thermo, init_with,
                                 split, settled_frac, F_BM_default=1)

        self.construction = (
            Construction('steel', linked_unit=self, item='Steel', quantity_unit='kg'))

        data = load_data(path=screw_path)
        for para in data.index:
            value = float(data.loc[para]['expected'])
            setattr(self, para, value)
        del data

        for attr, value in kwargs.items():
            setattr(self, attr, value)

        #!!! What is this doing?
        #**** how can I use this distribution for solids capture?
        #change name in csv to settled_frac
        # self.dewatering_solids_capture = self.settled_frac

    _N_ins = 2
    _N_outs = 2

    def _run(self):
        waste, polymer = self.ins
        liq, cake_sol = self.outs
        SludgeSeparator._run(self)

        #*** is this needed in both places???? Will it be pulled into the function? Isn't cake solids TS needed too?
        # self.dewatering_solids_capture = self.settled_frac
        liq, cake_sol = self._adjust_solid_water(waste, liq, cake_sol)

        #!!! Notes still useful?
        # need the flowrate of the liquid stream or use equations below with dewatering_solids_flowrate
        # self.dewatering_solids_flowrate = liq.F_vol

        # note to self change these once confirm outputs from above function...

        # Does the function above for self._adjust_solid_water take care of these equations?
        # self.waste_sol_flow = waste.F_mass # kg TS/hr
        # dewatering_solids_conc = (self.waste_sol_flow) * self.dewatering_solids_capture    # kg TS/hr
        # dewatering_solids_flowrate = dewatering_solids_conc / (1.06 * self.cake_solids_TS * 1000) # m3 / hr
        # liq.F_vol = self.dewatering_centrate_flowrate = (waste.F_vol - dewatering_solids_flowrate)   # m3 / hr
        # dewatering_centrate_conc = (self.waste_sol_flow) * (1 - self.dewatering_solids_capture) # kg / d
        # dewatering_total_solids = dewatering_solids_conc / dewatering_solids_flowrate # kg / m3

        waste_TS = waste.F_mass - waste.imass['H2O']
        polymer.imass['Polyacrylamide'] = self.dewatering_polymer_dose * waste_TS / 1000 # kg polymer / hr


    def _design(self):
        self.construction[0].quantity = self.dewatering_screw_press_steel
        self.add_construction()

    def _cost(self):
        self.baseline_purchase_costs['Screw Press'] = self.dewatering_screw_press_cost*self.price_ratio
        self.power_utility(self.dewatering_energy_demand*self.outs[1].F_mass) # kWh/hr<|MERGE_RESOLUTION|>--- conflicted
+++ resolved
@@ -299,11 +299,7 @@
     note that no default cost or environmental impacts are included.
 
     The following components should be included in system thermo object for simulation:
-<<<<<<< HEAD
-    H2O.
-=======
     Water.
->>>>>>> f521095e
 
     Parameters
     ----------
