--- conflicted
+++ resolved
@@ -105,13 +105,9 @@
 # Define the WasteStream class
 # =============================================================================
 
-<<<<<<< HEAD
 _load_components = settings.get_default_chemicals
 _set_thermo = settings.set_thermo
 
-@utils.registered(ticket_name='ws')
-=======
->>>>>>> a3164b25
 class WasteStream(Stream):
     '''
     A subclass of :class:`thermosteam.Stream` with additional attributes
@@ -759,7 +755,7 @@
             if abs(den-den0) <= 1e-3: break
             if i > 50: raise ValueError('Density calculation failed to converge within 50 iterations.')
         
-        new._ratio = r
+        new.ratio = r
         return new
 
 
@@ -928,7 +924,7 @@
             if abs(den-den0) <= 1e-3: break
             if i > 50: raise ValueError('Density calculation failed to converge within 50 iterations.')
 
-        new._ratio = r        
+        new.ratio = r        
         
         return new
 
@@ -1099,7 +1095,7 @@
             if abs(den-den0) <= 1e-3: break
             if i > 50: raise ValueError('Density calculation failed to converge within 50 iterations.')
         
-        new._ratio = r
+        new.ratio = r
         
         return new
 
@@ -1265,49 +1261,7 @@
             if abs(den-den0) <= 1e-3: break
             if i > 50: raise ValueError('Density calculation failed to converge within 50 iterations.')
         
-        new._ratio = r
+        new.ratio = r
 
         return new
 
-<<<<<<< HEAD
-=======
-#%% functions for calibrations of N, P contents and BOD:COD ratio of certain components
-        
-def _calib_SF_iN(components, concentrations, STKN):    
-    cmp_c = np.asarray([v for v in concentrations.values()])
-    SN = (cmp_c * components.i_N * (components.s + components.c)).sum()
-    SF_N = concentrations['SF'] * components.SF.i_N
-    SNOx_N = concentrations['SNO2'] * components.SNO2.i_N + concentrations['SNO3'] * components.SNO3.i_N
-    other_stkn = SN - SF_N - SNOx_N
-    SF_N = STKN - other_stkn           
-    if SF_N < 0:
-        raise ValueError("Negative N content for `SF` was estimated.")                        
-    return SF_N/concentrations['SF']
-    
-def _calib_XBsub_iN(components, concentrations, XTKN):
-    cmp_c = np.asarray([v for v in concentrations.values()])        
-    other_xtkn = (cmp_c * components.i_N * components.x).sum() - concentrations['XB_Subst'] * components.XB_Subst.i_N                
-    XB_Subst_N = XTKN - other_xtkn
-    if XB_Subst_N < 0:
-        raise ValueError("Negative N content for `XB_Subst` was estimated.")            
-    return XB_Subst_N/concentrations['XB_Subst']
-    
-
-def _calib_XBsub_iP(components, concentrations, TP):
-    cmp_c = np.asarray([v for v in concentrations.values()])    
-    other_p = (cmp_c * components.i_P).sum() - concentrations['XB_Subst'] * components.XB_Subst.i_P
-    XB_Subst_P = TP - other_p
-    if XB_Subst_P < 0:
-        raise ValueError("Negative P content for `XB_Subst` was estimated.")    
-    return XB_Subst_P/concentrations['XB_Subst']
-    
-def _calib_XBsub_fBODCOD(components, concentrations, substrate_IDs, BOD):
-    cmp_c = np.asarray([v for v in concentrations.values()])
-    c_sub = np.asarray([v for k,v in concentrations.items() if k in substrate_IDs])
-    XB_sub = components.subgroup(substrate_IDs)
-    other_BOD = (cmp_c * (components.x + components.c + components.s) * components.f_BOD5_COD).sum() - (c_sub * XB_sub.f_BOD5_COD).sum()
-    fbodtocod_sub = (BOD - other_BOD)/c_sub.sum()
-    if fbodtocod_sub > 1 or fbodtocod_sub < 0:
-        raise ValueError("BOD5-to-COD ratio for `XB_Subst` and `XStor` was estimated out of range [0,1].")
-    return fbodtocod_sub
->>>>>>> a3164b25
