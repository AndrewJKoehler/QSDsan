--- conflicted
+++ resolved
@@ -26,13 +26,9 @@
 # %%
 
 import numpy as np
-<<<<<<< HEAD
 import flexsolve as flx
-from thermosteam import settings
-=======
 from free_properties import PropertyFactory, property_array
 from thermosteam import settings, indexer
->>>>>>> c3860d6f
 from . import Components, Stream, MultiStream, SanStream, MissingSanStream, \
     set_thermo
 from .utils import auom, copy_attr
